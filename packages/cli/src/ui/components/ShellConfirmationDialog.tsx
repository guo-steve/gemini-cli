--- conflicted
+++ resolved
@@ -7,12 +7,8 @@
 import { ToolConfirmationOutcome } from '@google/gemini-cli-core';
 import { Box, Text } from 'ink';
 import React from 'react';
-<<<<<<< HEAD
+import { RenderInline } from '../utils/InlineMarkdownRenderer.js';
 import { theme } from '../semantic-colors.js';
-=======
-import { Colors } from '../colors.js';
-import { RenderInline } from '../utils/InlineMarkdownRenderer.js';
->>>>>>> ec0d9f4f
 import {
   RadioButtonSelect,
   RadioSelectItem,
@@ -94,13 +90,8 @@
           marginTop={1}
         >
           {commands.map((cmd) => (
-<<<<<<< HEAD
             <Text key={cmd} color={theme.text.accent}>
-              {cmd}
-=======
-            <Text key={cmd} color={Colors.AccentCyan}>
               <RenderInline text={cmd} />
->>>>>>> ec0d9f4f
             </Text>
           ))}
         </Box>
