/**
 * @license
 * Copyright 2025 Google LLC
 * SPDX-License-Identifier: Apache-2.0
 */

<<<<<<< HEAD
import type React from 'react';
import { useEffect, useState } from 'react';
import { Box, Text } from 'ink';
import { Colors } from '../colors.js';
import type { ActiveFile } from '@google/gemini-cli-core';
import {
  shortenPath,
  tildeifyPath,
  tokenLimit,
  ideContext,
} from '@google/gemini-cli-core';
=======
import React from 'react';
import { Box, Text } from 'ink';
import { Colors } from '../colors.js';
import { shortenPath, tildeifyPath, tokenLimit } from '@google/gemini-cli-core';
>>>>>>> 7c3a8407
import { ConsoleSummaryDisplay } from './ConsoleSummaryDisplay.js';
import process from 'node:process';
import Gradient from 'ink-gradient';
import { MemoryUsageDisplay } from './MemoryUsageDisplay.js';

interface FooterProps {
  model: string;
  targetDir: string;
  branchName?: string;
  debugMode: boolean;
  debugMessage: string;
  corgiMode: boolean;
  errorCount: number;
  showErrorDetails: boolean;
  showMemoryUsage?: boolean;
  promptTokenCount: number;
  nightly: boolean;
}

export const Footer: React.FC<FooterProps> = ({
  model,
  targetDir,
  branchName,
  debugMode,
  debugMessage,
  corgiMode,
  errorCount,
  showErrorDetails,
  showMemoryUsage,
  promptTokenCount,
  nightly,
}) => {
  const limit = tokenLimit(model);
  const percentage = promptTokenCount / limit;

  return (
    <Box marginTop={1} justifyContent="space-between" width="100%">
      <Box>
        {nightly ? (
          <Gradient colors={Colors.GradientColors}>
            <Text>
              {shortenPath(tildeifyPath(targetDir), 70)}
              {branchName && <Text> ({branchName}*)</Text>}
            </Text>
          </Gradient>
        ) : (
          <Text color={Colors.LightBlue}>
            {shortenPath(tildeifyPath(targetDir), 70)}
            {branchName && <Text color={Colors.Gray}> ({branchName}*)</Text>}
          </Text>
        )}
        {debugMode && (
          <Text color={Colors.AccentRed}>
            {' ' + (debugMessage || '--debug')}
          </Text>
        )}
      </Box>

      {/* Middle Section: Centered Sandbox Info */}
      <Box
        flexGrow={1}
        alignItems="center"
        justifyContent="center"
        display="flex"
      >
        {process.env.SANDBOX && process.env.SANDBOX !== 'sandbox-exec' ? (
          <Text color="green">
            {process.env.SANDBOX.replace(/^gemini-(?:cli-)?/, '')}
          </Text>
        ) : process.env.SANDBOX === 'sandbox-exec' ? (
          <Text color={Colors.AccentYellow}>
            macOS Seatbelt{' '}
            <Text color={Colors.Gray}>({process.env.SEATBELT_PROFILE})</Text>
          </Text>
        ) : (
          <Text color={Colors.AccentRed}>
            no sandbox <Text color={Colors.Gray}>(see /docs)</Text>
          </Text>
        )}
      </Box>

      {/* Right Section: Gemini Label and Console Summary */}
      <Box alignItems="center">
        <Text color={Colors.AccentBlue}>
          {' '}
          {model}{' '}
          <Text color={Colors.Gray}>
            ({((1 - percentage) * 100).toFixed(0)}% context left)
          </Text>
        </Text>
        {corgiMode && (
          <Text>
            <Text color={Colors.Gray}>| </Text>
            <Text color={Colors.AccentRed}>▼</Text>
            <Text color={Colors.Foreground}>(´</Text>
            <Text color={Colors.AccentRed}>ᴥ</Text>
            <Text color={Colors.Foreground}>`)</Text>
            <Text color={Colors.AccentRed}>▼ </Text>
          </Text>
        )}
        {!showErrorDetails && errorCount > 0 && (
          <Box>
            <Text color={Colors.Gray}>| </Text>
            <ConsoleSummaryDisplay errorCount={errorCount} />
          </Box>
        )}
        {showMemoryUsage && <MemoryUsageDisplay />}
      </Box>
    </Box>
  );
};<|MERGE_RESOLUTION|>--- conflicted
+++ resolved
@@ -4,24 +4,10 @@
  * SPDX-License-Identifier: Apache-2.0
  */
 
-<<<<<<< HEAD
 import type React from 'react';
-import { useEffect, useState } from 'react';
-import { Box, Text } from 'ink';
-import { Colors } from '../colors.js';
-import type { ActiveFile } from '@google/gemini-cli-core';
-import {
-  shortenPath,
-  tildeifyPath,
-  tokenLimit,
-  ideContext,
-} from '@google/gemini-cli-core';
-=======
-import React from 'react';
 import { Box, Text } from 'ink';
 import { Colors } from '../colors.js';
 import { shortenPath, tildeifyPath, tokenLimit } from '@google/gemini-cli-core';
->>>>>>> 7c3a8407
 import { ConsoleSummaryDisplay } from './ConsoleSummaryDisplay.js';
 import process from 'node:process';
 import Gradient from 'ink-gradient';
