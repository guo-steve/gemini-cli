/**
 * @license
 * Copyright 2025 Google LLC
 * SPDX-License-Identifier: Apache-2.0
 */

<<<<<<< HEAD
import type { MCPServerConfig } from '@google/gemini-cli-core';
=======
import { MCPServerConfig, GeminiCLIExtension } from '@google/gemini-cli-core';
>>>>>>> 7c3a8407
import * as fs from 'fs';
import * as path from 'path';
import * as os from 'os';

export const EXTENSIONS_DIRECTORY_NAME = path.join('.gemini', 'extensions');
export const EXTENSIONS_CONFIG_FILENAME = 'gemini-extension.json';

export interface Extension {
  config: ExtensionConfig;
  contextFiles: string[];
}

export interface ExtensionConfig {
  name: string;
  version: string;
  mcpServers?: Record<string, MCPServerConfig>;
  contextFileName?: string | string[];
  excludeTools?: string[];
}

export function loadExtensions(workspaceDir: string): Extension[] {
  const allExtensions = [
    ...loadExtensionsFromDir(workspaceDir),
    ...loadExtensionsFromDir(os.homedir()),
  ];

  const uniqueExtensions = new Map<string, Extension>();
  for (const extension of allExtensions) {
    if (!uniqueExtensions.has(extension.config.name)) {
      uniqueExtensions.set(extension.config.name, extension);
    }
  }

  return Array.from(uniqueExtensions.values());
}

function loadExtensionsFromDir(dir: string): Extension[] {
  const extensionsDir = path.join(dir, EXTENSIONS_DIRECTORY_NAME);
  if (!fs.existsSync(extensionsDir)) {
    return [];
  }

  const extensions: Extension[] = [];
  for (const subdir of fs.readdirSync(extensionsDir)) {
    const extensionDir = path.join(extensionsDir, subdir);

    const extension = loadExtension(extensionDir);
    if (extension != null) {
      extensions.push(extension);
    }
  }
  return extensions;
}

function loadExtension(extensionDir: string): Extension | null {
  if (!fs.statSync(extensionDir).isDirectory()) {
    console.error(
      `Warning: unexpected file ${extensionDir} in extensions directory.`,
    );
    return null;
  }

  const configFilePath = path.join(extensionDir, EXTENSIONS_CONFIG_FILENAME);
  if (!fs.existsSync(configFilePath)) {
    console.error(
      `Warning: extension directory ${extensionDir} does not contain a config file ${configFilePath}.`,
    );
    return null;
  }

  try {
    const configContent = fs.readFileSync(configFilePath, 'utf-8');
    const config = JSON.parse(configContent) as ExtensionConfig;
    if (!config.name || !config.version) {
      console.error(
        `Invalid extension config in ${configFilePath}: missing name or version.`,
      );
      return null;
    }

    const contextFiles = getContextFileNames(config)
      .map((contextFileName) => path.join(extensionDir, contextFileName))
      .filter((contextFilePath) => fs.existsSync(contextFilePath));

    return {
      config,
      contextFiles,
    };
  } catch (e) {
    console.error(
      `Warning: error parsing extension config in ${configFilePath}: ${e}`,
    );
    return null;
  }
}

function getContextFileNames(config: ExtensionConfig): string[] {
  if (!config.contextFileName) {
    return ['GEMINI.md'];
  } else if (!Array.isArray(config.contextFileName)) {
    return [config.contextFileName];
  }
  return config.contextFileName;
}

export function annotateActiveExtensions(
  extensions: Extension[],
  enabledExtensionNames: string[],
): GeminiCLIExtension[] {
  const annotatedExtensions: GeminiCLIExtension[] = [];

  if (enabledExtensionNames.length === 0) {
    return extensions.map((extension) => ({
      name: extension.config.name,
      version: extension.config.version,
      isActive: true,
    }));
  }

  const lowerCaseEnabledExtensions = new Set(
    enabledExtensionNames.map((e) => e.trim().toLowerCase()),
  );

  if (
    lowerCaseEnabledExtensions.size === 1 &&
    lowerCaseEnabledExtensions.has('none')
  ) {
    return extensions.map((extension) => ({
      name: extension.config.name,
      version: extension.config.version,
      isActive: false,
    }));
  }

  const notFoundNames = new Set(lowerCaseEnabledExtensions);

  for (const extension of extensions) {
    const lowerCaseName = extension.config.name.toLowerCase();
    const isActive = lowerCaseEnabledExtensions.has(lowerCaseName);

    if (isActive) {
      notFoundNames.delete(lowerCaseName);
    }

    annotatedExtensions.push({
      name: extension.config.name,
      version: extension.config.version,
      isActive,
    });
  }

  for (const requestedName of notFoundNames) {
    console.error(`Extension not found: ${requestedName}`);
  }

  return annotatedExtensions;
}<|MERGE_RESOLUTION|>--- conflicted
+++ resolved
@@ -4,11 +4,7 @@
  * SPDX-License-Identifier: Apache-2.0
  */
 
-<<<<<<< HEAD
-import type { MCPServerConfig } from '@google/gemini-cli-core';
-=======
-import { MCPServerConfig, GeminiCLIExtension } from '@google/gemini-cli-core';
->>>>>>> 7c3a8407
+import type { MCPServerConfig, GeminiCLIExtension } from '@google/gemini-cli-core';
 import * as fs from 'fs';
 import * as path from 'path';
 import * as os from 'os';
