/**
 * @license
 * Copyright 2025 Google LLC
 * SPDX-License-Identifier: Apache-2.0
 */

import { describe, it, expect, vi } from 'vitest';
import {
  CoreToolScheduler,
  ToolCall,
  WaitingToolCall,
  convertToFunctionResponse,
} from './coreToolScheduler.js';
import {
  BaseDeclarativeTool,
  BaseToolInvocation,
  ToolCallConfirmationDetails,
  ToolConfirmationOutcome,
  ToolConfirmationPayload,
  ToolInvocation,
  ToolResult,
  Config,
  Kind,
  ApprovalMode,
  ToolRegistry,
} from '../index.js';
import { Part, PartListUnion } from '@google/genai';
import { MockModifiableTool, MockTool } from '../test-utils/tools.js';

class TestApprovalTool extends BaseDeclarativeTool<{ id: string }, ToolResult> {
  static readonly Name = 'testApprovalTool';

  constructor(private config: Config) {
    super(
      TestApprovalTool.Name,
      'TestApprovalTool',
      'A tool for testing approval logic',
      Kind.Edit,
      {
        properties: { id: { type: 'string' } },
        required: ['id'],
        type: 'object',
      },
    );
  }

  protected createInvocation(params: {
    id: string;
  }): ToolInvocation<{ id: string }, ToolResult> {
    return new TestApprovalInvocation(this.config, params);
  }
}

class TestApprovalInvocation extends BaseToolInvocation<
  { id: string },
  ToolResult
> {
  constructor(
    private config: Config,
    params: { id: string },
  ) {
    super(params);
  }

  getDescription(): string {
    return `Test tool ${this.params.id}`;
  }

  override async shouldConfirmExecute(): Promise<
    ToolCallConfirmationDetails | false
  > {
    // Need confirmation unless approval mode is AUTO_EDIT
    if (this.config.getApprovalMode() === ApprovalMode.AUTO_EDIT) {
      return false;
    }

    return {
      type: 'edit',
      title: `Confirm Test Tool ${this.params.id}`,
      fileName: `test-${this.params.id}.txt`,
      filePath: `/test-${this.params.id}.txt`,
      fileDiff: 'Test diff content',
      originalContent: '',
      newContent: 'Test content',
      onConfirm: async (outcome: ToolConfirmationOutcome) => {
        if (outcome === ToolConfirmationOutcome.ProceedAlways) {
          this.config.setApprovalMode(ApprovalMode.AUTO_EDIT);
        }
      },
    };
  }

  async execute(): Promise<ToolResult> {
    return {
      llmContent: `Executed test tool ${this.params.id}`,
      returnDisplay: `Executed test tool ${this.params.id}`,
    };
  }
}

describe('CoreToolScheduler', () => {
  it('should cancel a tool call if the signal is aborted before confirmation', async () => {
    const mockTool = new MockTool();
    mockTool.shouldConfirm = true;
    const declarativeTool = mockTool;
    const mockToolRegistry = {
      getTool: () => declarativeTool,
      getFunctionDeclarations: () => [],
      tools: new Map(),
      discovery: {},
      registerTool: () => {},
      getToolByName: () => declarativeTool,
      getToolByDisplayName: () => declarativeTool,
      getTools: () => [],
      discoverTools: async () => {},
      getAllTools: () => [],
      getToolsByServer: () => [],
    } as unknown as ToolRegistry;

    const onAllToolCallsComplete = vi.fn();
    const onToolCallsUpdate = vi.fn();

    const mockConfig = {
      getSessionId: () => 'test-session-id',
      getUsageStatisticsEnabled: () => true,
      getDebugMode: () => false,
      getApprovalMode: () => ApprovalMode.DEFAULT,
      getContentGeneratorConfig: () => ({
        model: 'test-model',
        authType: 'oauth-personal',
      }),
<<<<<<< HEAD
      getIdeClient: vi.fn().mockReturnValue({
        getCurrentIde: vi.fn(),
      }),
=======
      getToolRegistry: () => mockToolRegistry,
>>>>>>> 15c62bad
    } as unknown as Config;

    const scheduler = new CoreToolScheduler({
      config: mockConfig,
      onAllToolCallsComplete,
      onToolCallsUpdate,
      getPreferredEditor: () => 'vscode',
      onEditorClose: vi.fn(),
    });

    const abortController = new AbortController();
    const request = {
      callId: '1',
      name: 'mockTool',
      args: {},
      isClientInitiated: false,
      prompt_id: 'prompt-id-1',
    };

    abortController.abort();
    await scheduler.schedule([request], abortController.signal);

    expect(onAllToolCallsComplete).toHaveBeenCalled();
    const completedCalls = onAllToolCallsComplete.mock
      .calls[0][0] as ToolCall[];
    expect(completedCalls[0].status).toBe('cancelled');
  });
});

describe('CoreToolScheduler with payload', () => {
  it('should update args and diff and execute tool when payload is provided', async () => {
    const mockTool = new MockModifiableTool();
    const declarativeTool = mockTool;
    const mockToolRegistry = {
      getTool: () => declarativeTool,
      getFunctionDeclarations: () => [],
      tools: new Map(),
      discovery: {},
      registerTool: () => {},
      getToolByName: () => declarativeTool,
      getToolByDisplayName: () => declarativeTool,
      getTools: () => [],
      discoverTools: async () => {},
      getAllTools: () => [],
      getToolsByServer: () => [],
    } as unknown as ToolRegistry;

    const onAllToolCallsComplete = vi.fn();
    const onToolCallsUpdate = vi.fn();

    const mockConfig = {
      getSessionId: () => 'test-session-id',
      getUsageStatisticsEnabled: () => true,
      getDebugMode: () => false,
      getApprovalMode: () => ApprovalMode.DEFAULT,
      getContentGeneratorConfig: () => ({
        model: 'test-model',
        authType: 'oauth-personal',
      }),
      getToolRegistry: () => mockToolRegistry,
    } as unknown as Config;

    const scheduler = new CoreToolScheduler({
      config: mockConfig,
      onAllToolCallsComplete,
      onToolCallsUpdate,
      getPreferredEditor: () => 'vscode',
      onEditorClose: vi.fn(),
    });

    const abortController = new AbortController();
    const request = {
      callId: '1',
      name: 'mockModifiableTool',
      args: {},
      isClientInitiated: false,
      prompt_id: 'prompt-id-2',
    };

    await scheduler.schedule([request], abortController.signal);

    await vi.waitFor(() => {
      const awaitingCall = onToolCallsUpdate.mock.calls.find(
        (call) => call[0][0].status === 'awaiting_approval',
      )?.[0][0];
      expect(awaitingCall).toBeDefined();
    });

    const awaitingCall = onToolCallsUpdate.mock.calls.find(
      (call) => call[0][0].status === 'awaiting_approval',
    )?.[0][0];
    const confirmationDetails = awaitingCall.confirmationDetails;

    if (confirmationDetails) {
      const payload: ToolConfirmationPayload = { newContent: 'final version' };
      await confirmationDetails.onConfirm(
        ToolConfirmationOutcome.ProceedOnce,
        payload,
      );
    }

    expect(onAllToolCallsComplete).toHaveBeenCalled();
    const completedCalls = onAllToolCallsComplete.mock
      .calls[0][0] as ToolCall[];
    expect(completedCalls[0].status).toBe('success');
    expect(mockTool.executeFn).toHaveBeenCalledWith({
      newContent: 'final version',
    });
  });
});

describe('convertToFunctionResponse', () => {
  const toolName = 'testTool';
  const callId = 'call1';

  it('should handle simple string llmContent', () => {
    const llmContent = 'Simple text output';
    const result = convertToFunctionResponse(toolName, callId, llmContent);
    expect(result).toEqual({
      functionResponse: {
        name: toolName,
        id: callId,
        response: { output: 'Simple text output' },
      },
    });
  });

  it('should handle llmContent as a single Part with text', () => {
    const llmContent: Part = { text: 'Text from Part object' };
    const result = convertToFunctionResponse(toolName, callId, llmContent);
    expect(result).toEqual({
      functionResponse: {
        name: toolName,
        id: callId,
        response: { output: 'Text from Part object' },
      },
    });
  });

  it('should handle llmContent as a PartListUnion array with a single text Part', () => {
    const llmContent: PartListUnion = [{ text: 'Text from array' }];
    const result = convertToFunctionResponse(toolName, callId, llmContent);
    expect(result).toEqual({
      functionResponse: {
        name: toolName,
        id: callId,
        response: { output: 'Text from array' },
      },
    });
  });

  it('should handle llmContent with inlineData', () => {
    const llmContent: Part = {
      inlineData: { mimeType: 'image/png', data: 'base64...' },
    };
    const result = convertToFunctionResponse(toolName, callId, llmContent);
    expect(result).toEqual([
      {
        functionResponse: {
          name: toolName,
          id: callId,
          response: {
            output: 'Binary content of type image/png was processed.',
          },
        },
      },
      llmContent,
    ]);
  });

  it('should handle llmContent with fileData', () => {
    const llmContent: Part = {
      fileData: { mimeType: 'application/pdf', fileUri: 'gs://...' },
    };
    const result = convertToFunctionResponse(toolName, callId, llmContent);
    expect(result).toEqual([
      {
        functionResponse: {
          name: toolName,
          id: callId,
          response: {
            output: 'Binary content of type application/pdf was processed.',
          },
        },
      },
      llmContent,
    ]);
  });

  it('should handle llmContent as an array of multiple Parts (text and inlineData)', () => {
    const llmContent: PartListUnion = [
      { text: 'Some textual description' },
      { inlineData: { mimeType: 'image/jpeg', data: 'base64data...' } },
      { text: 'Another text part' },
    ];
    const result = convertToFunctionResponse(toolName, callId, llmContent);
    expect(result).toEqual([
      {
        functionResponse: {
          name: toolName,
          id: callId,
          response: { output: 'Tool execution succeeded.' },
        },
      },
      ...llmContent,
    ]);
  });

  it('should handle llmContent as an array with a single inlineData Part', () => {
    const llmContent: PartListUnion = [
      { inlineData: { mimeType: 'image/gif', data: 'gifdata...' } },
    ];
    const result = convertToFunctionResponse(toolName, callId, llmContent);
    expect(result).toEqual([
      {
        functionResponse: {
          name: toolName,
          id: callId,
          response: {
            output: 'Binary content of type image/gif was processed.',
          },
        },
      },
      ...llmContent,
    ]);
  });

  it('should handle llmContent as a generic Part (not text, inlineData, or fileData)', () => {
    const llmContent: Part = { functionCall: { name: 'test', args: {} } };
    const result = convertToFunctionResponse(toolName, callId, llmContent);
    expect(result).toEqual({
      functionResponse: {
        name: toolName,
        id: callId,
        response: { output: 'Tool execution succeeded.' },
      },
    });
  });

  it('should handle empty string llmContent', () => {
    const llmContent = '';
    const result = convertToFunctionResponse(toolName, callId, llmContent);
    expect(result).toEqual({
      functionResponse: {
        name: toolName,
        id: callId,
        response: { output: '' },
      },
    });
  });

  it('should handle llmContent as an empty array', () => {
    const llmContent: PartListUnion = [];
    const result = convertToFunctionResponse(toolName, callId, llmContent);
    expect(result).toEqual([
      {
        functionResponse: {
          name: toolName,
          id: callId,
          response: { output: 'Tool execution succeeded.' },
        },
      },
    ]);
  });

  it('should handle llmContent as a Part with undefined inlineData/fileData/text', () => {
    const llmContent: Part = {}; // An empty part object
    const result = convertToFunctionResponse(toolName, callId, llmContent);
    expect(result).toEqual({
      functionResponse: {
        name: toolName,
        id: callId,
        response: { output: 'Tool execution succeeded.' },
      },
    });
  });
});

class MockEditToolInvocation extends BaseToolInvocation<
  Record<string, unknown>,
  ToolResult
> {
  constructor(params: Record<string, unknown>) {
    super(params);
  }

  getDescription(): string {
    return 'A mock edit tool invocation';
  }

  override async shouldConfirmExecute(
    _abortSignal: AbortSignal,
  ): Promise<ToolCallConfirmationDetails | false> {
    return {
      type: 'edit',
      title: 'Confirm Edit',
      fileName: 'test.txt',
      filePath: 'test.txt',
      fileDiff:
        '--- test.txt\n+++ test.txt\n@@ -1,1 +1,1 @@\n-old content\n+new content',
      originalContent: 'old content',
      newContent: 'new content',
      onConfirm: async () => {},
    };
  }

  async execute(_abortSignal: AbortSignal): Promise<ToolResult> {
    return {
      llmContent: 'Edited successfully',
      returnDisplay: 'Edited successfully',
    };
  }
}

class MockEditTool extends BaseDeclarativeTool<
  Record<string, unknown>,
  ToolResult
> {
  constructor() {
    super('mockEditTool', 'mockEditTool', 'A mock edit tool', Kind.Edit, {});
  }

  protected createInvocation(
    params: Record<string, unknown>,
  ): ToolInvocation<Record<string, unknown>, ToolResult> {
    return new MockEditToolInvocation(params);
  }
}

describe('CoreToolScheduler edit cancellation', () => {
  it('should preserve diff when an edit is cancelled', async () => {
    const mockEditTool = new MockEditTool();
    const mockToolRegistry = {
      getTool: () => mockEditTool,
      getFunctionDeclarations: () => [],
      tools: new Map(),
      discovery: {},
      registerTool: () => {},
      getToolByName: () => mockEditTool,
      getToolByDisplayName: () => mockEditTool,
      getTools: () => [],
      discoverTools: async () => {},
      getAllTools: () => [],
      getToolsByServer: () => [],
    } as unknown as ToolRegistry;

    const onAllToolCallsComplete = vi.fn();
    const onToolCallsUpdate = vi.fn();

    const mockConfig = {
      getSessionId: () => 'test-session-id',
      getUsageStatisticsEnabled: () => true,
      getDebugMode: () => false,
      getApprovalMode: () => ApprovalMode.DEFAULT,
      getContentGeneratorConfig: () => ({
        model: 'test-model',
        authType: 'oauth-personal',
      }),
      getToolRegistry: () => mockToolRegistry,
    } as unknown as Config;

    const scheduler = new CoreToolScheduler({
      config: mockConfig,
      onAllToolCallsComplete,
      onToolCallsUpdate,
      getPreferredEditor: () => 'vscode',
      onEditorClose: vi.fn(),
    });

    const abortController = new AbortController();
    const request = {
      callId: '1',
      name: 'mockEditTool',
      args: {},
      isClientInitiated: false,
      prompt_id: 'prompt-id-1',
    };

    await scheduler.schedule([request], abortController.signal);

    // Wait for the tool to reach awaiting_approval state
    const awaitingCall = onToolCallsUpdate.mock.calls.find(
      (call) => call[0][0].status === 'awaiting_approval',
    )?.[0][0];

    expect(awaitingCall).toBeDefined();

    // Cancel the edit
    const confirmationDetails = awaitingCall.confirmationDetails;
    if (confirmationDetails) {
      await confirmationDetails.onConfirm(ToolConfirmationOutcome.Cancel);
    }

    expect(onAllToolCallsComplete).toHaveBeenCalled();
    const completedCalls = onAllToolCallsComplete.mock
      .calls[0][0] as ToolCall[];

    expect(completedCalls[0].status).toBe('cancelled');

    // Check that the diff is preserved
    // eslint-disable-next-line @typescript-eslint/no-explicit-any
    const cancelledCall = completedCalls[0] as any;
    expect(cancelledCall.response.resultDisplay).toBeDefined();
    expect(cancelledCall.response.resultDisplay.fileDiff).toBe(
      '--- test.txt\n+++ test.txt\n@@ -1,1 +1,1 @@\n-old content\n+new content',
    );
    expect(cancelledCall.response.resultDisplay.fileName).toBe('test.txt');
  });
});

describe('CoreToolScheduler YOLO mode', () => {
  it('should execute tool requiring confirmation directly without waiting', async () => {
    // Arrange
    const mockTool = new MockTool();
    mockTool.executeFn.mockReturnValue({
      llmContent: 'Tool executed',
      returnDisplay: 'Tool executed',
    });
    // This tool would normally require confirmation.
    mockTool.shouldConfirm = true;
    const declarativeTool = mockTool;

    const mockToolRegistry = {
      getTool: () => declarativeTool,
      getToolByName: () => declarativeTool,
      // Other properties are not needed for this test but are included for type consistency.
      getFunctionDeclarations: () => [],
      tools: new Map(),
      discovery: {},
      registerTool: () => {},
      getToolByDisplayName: () => declarativeTool,
      getTools: () => [],
      discoverTools: async () => {},
      getAllTools: () => [],
      getToolsByServer: () => [],
    } as unknown as ToolRegistry;

    const onAllToolCallsComplete = vi.fn();
    const onToolCallsUpdate = vi.fn();

    // Configure the scheduler for YOLO mode.
    const mockConfig = {
      getSessionId: () => 'test-session-id',
      getUsageStatisticsEnabled: () => true,
      getDebugMode: () => false,
      getApprovalMode: () => ApprovalMode.YOLO,
      getContentGeneratorConfig: () => ({
        model: 'test-model',
        authType: 'oauth-personal',
      }),
      getToolRegistry: () => mockToolRegistry,
    } as unknown as Config;

    const scheduler = new CoreToolScheduler({
      config: mockConfig,
      onAllToolCallsComplete,
      onToolCallsUpdate,
      getPreferredEditor: () => 'vscode',
      onEditorClose: vi.fn(),
    });

    const abortController = new AbortController();
    const request = {
      callId: '1',
      name: 'mockTool',
      args: { param: 'value' },
      isClientInitiated: false,
      prompt_id: 'prompt-id-yolo',
    };

    // Act
    await scheduler.schedule([request], abortController.signal);

    // Assert
    // 1. The tool's execute method was called directly.
    expect(mockTool.executeFn).toHaveBeenCalledWith({ param: 'value' });

    // 2. The tool call status never entered 'awaiting_approval'.
    const statusUpdates = onToolCallsUpdate.mock.calls
      .map((call) => (call[0][0] as ToolCall)?.status)
      .filter(Boolean);
    expect(statusUpdates).not.toContain('awaiting_approval');
    expect(statusUpdates).toEqual([
      'validating',
      'scheduled',
      'executing',
      'success',
    ]);

    // 3. The final callback indicates the tool call was successful.
    expect(onAllToolCallsComplete).toHaveBeenCalled();
    const completedCalls = onAllToolCallsComplete.mock
      .calls[0][0] as ToolCall[];
    expect(completedCalls).toHaveLength(1);
    const completedCall = completedCalls[0];
    expect(completedCall.status).toBe('success');
    if (completedCall.status === 'success') {
      expect(completedCall.response.resultDisplay).toBe('Tool executed');
    }
  });
});

describe('CoreToolScheduler request queueing', () => {
  it('should queue a request if another is running', async () => {
    let resolveFirstCall: (result: ToolResult) => void;
    const firstCallPromise = new Promise<ToolResult>((resolve) => {
      resolveFirstCall = resolve;
    });

    const mockTool = new MockTool();
    mockTool.executeFn.mockImplementation(() => firstCallPromise);
    const declarativeTool = mockTool;

    const mockToolRegistry = {
      getTool: () => declarativeTool,
      getToolByName: () => declarativeTool,
      getFunctionDeclarations: () => [],
      tools: new Map(),
      discovery: {},
      registerTool: () => {},
      getToolByDisplayName: () => declarativeTool,
      getTools: () => [],
      discoverTools: async () => {},
      getAllTools: () => [],
      getToolsByServer: () => [],
    } as unknown as ToolRegistry;

    const onAllToolCallsComplete = vi.fn();
    const onToolCallsUpdate = vi.fn();

    const mockConfig = {
      getSessionId: () => 'test-session-id',
      getUsageStatisticsEnabled: () => true,
      getDebugMode: () => false,
      getApprovalMode: () => ApprovalMode.YOLO, // Use YOLO to avoid confirmation prompts
      getContentGeneratorConfig: () => ({
        model: 'test-model',
        authType: 'oauth-personal',
      }),
      getToolRegistry: () => mockToolRegistry,
    } as unknown as Config;

    const scheduler = new CoreToolScheduler({
      config: mockConfig,
      onAllToolCallsComplete,
      onToolCallsUpdate,
      getPreferredEditor: () => 'vscode',
      onEditorClose: vi.fn(),
    });

    const abortController = new AbortController();
    const request1 = {
      callId: '1',
      name: 'mockTool',
      args: { a: 1 },
      isClientInitiated: false,
      prompt_id: 'prompt-1',
    };
    const request2 = {
      callId: '2',
      name: 'mockTool',
      args: { b: 2 },
      isClientInitiated: false,
      prompt_id: 'prompt-2',
    };

    // Schedule the first call, which will pause execution.
    scheduler.schedule([request1], abortController.signal);

    // Wait for the first call to be in the 'executing' state.
    await vi.waitFor(() => {
      const calls = onToolCallsUpdate.mock.calls.at(-1)?.[0] as ToolCall[];
      expect(calls?.[0]?.status).toBe('executing');
    });

    // Schedule the second call while the first is "running".
    const schedulePromise2 = scheduler.schedule(
      [request2],
      abortController.signal,
    );

    // Ensure the second tool call hasn't been executed yet.
    expect(mockTool.executeFn).toHaveBeenCalledTimes(1);
    expect(mockTool.executeFn).toHaveBeenCalledWith({ a: 1 });

    // Complete the first tool call.
    resolveFirstCall!({
      llmContent: 'First call complete',
      returnDisplay: 'First call complete',
    });

    // Wait for the second schedule promise to resolve.
    await schedulePromise2;

    // Wait for the second call to be in the 'executing' state.
    await vi.waitFor(() => {
      const calls = onToolCallsUpdate.mock.calls.at(-1)?.[0] as ToolCall[];
      expect(calls?.[0]?.status).toBe('executing');
    });

    // Now the second tool call should have been executed.
    expect(mockTool.executeFn).toHaveBeenCalledTimes(2);
    expect(mockTool.executeFn).toHaveBeenCalledWith({ b: 2 });

    // Let the second call finish.
    const secondCallResult = {
      llmContent: 'Second call complete',
      returnDisplay: 'Second call complete',
    };
    // Since the mock is shared, we need to resolve the current promise.
    // In a real scenario, a new promise would be created for the second call.
    resolveFirstCall!(secondCallResult);

    // Wait for the second completion.
    await vi.waitFor(() => {
      expect(onAllToolCallsComplete).toHaveBeenCalledTimes(2);
    });

    // Verify the completion callbacks were called correctly.
    expect(onAllToolCallsComplete.mock.calls[0][0][0].status).toBe('success');
    expect(onAllToolCallsComplete.mock.calls[1][0][0].status).toBe('success');
  });

  it('should handle two synchronous calls to schedule', async () => {
    const mockTool = new MockTool();
    const declarativeTool = mockTool;
    const mockToolRegistry = {
      getTool: () => declarativeTool,
      getToolByName: () => declarativeTool,
      getFunctionDeclarations: () => [],
      tools: new Map(),
      discovery: {},
      registerTool: () => {},
      getToolByDisplayName: () => declarativeTool,
      getTools: () => [],
      discoverTools: async () => {},
      getAllTools: () => [],
      getToolsByServer: () => [],
    } as unknown as ToolRegistry;

    const onAllToolCallsComplete = vi.fn();
    const onToolCallsUpdate = vi.fn();

    const mockConfig = {
      getSessionId: () => 'test-session-id',
      getUsageStatisticsEnabled: () => true,
      getDebugMode: () => false,
      getApprovalMode: () => ApprovalMode.YOLO,
      getContentGeneratorConfig: () => ({
        model: 'test-model',
        authType: 'oauth-personal',
      }),
      getToolRegistry: () => mockToolRegistry,
    } as unknown as Config;

    const scheduler = new CoreToolScheduler({
      config: mockConfig,
      onAllToolCallsComplete,
      onToolCallsUpdate,
      getPreferredEditor: () => 'vscode',
      onEditorClose: vi.fn(),
    });

    const abortController = new AbortController();
    const request1 = {
      callId: '1',
      name: 'mockTool',
      args: { a: 1 },
      isClientInitiated: false,
      prompt_id: 'prompt-1',
    };
    const request2 = {
      callId: '2',
      name: 'mockTool',
      args: { b: 2 },
      isClientInitiated: false,
      prompt_id: 'prompt-2',
    };

    // Schedule two calls synchronously.
    const schedulePromise1 = scheduler.schedule(
      [request1],
      abortController.signal,
    );
    const schedulePromise2 = scheduler.schedule(
      [request2],
      abortController.signal,
    );

    // Wait for both promises to resolve.
    await Promise.all([schedulePromise1, schedulePromise2]);

    // Ensure the tool was called twice with the correct arguments.
    expect(mockTool.executeFn).toHaveBeenCalledTimes(2);
    expect(mockTool.executeFn).toHaveBeenCalledWith({ a: 1 });
    expect(mockTool.executeFn).toHaveBeenCalledWith({ b: 2 });

    // Ensure completion callbacks were called twice.
    expect(onAllToolCallsComplete).toHaveBeenCalledTimes(2);
  });

  it('should auto-approve remaining tool calls when first tool call is approved with ProceedAlways', async () => {
    let approvalMode = ApprovalMode.DEFAULT;
    const mockConfig = {
      getSessionId: () => 'test-session-id',
      getUsageStatisticsEnabled: () => true,
      getDebugMode: () => false,
      getApprovalMode: () => approvalMode,
      setApprovalMode: (mode: ApprovalMode) => {
        approvalMode = mode;
      },
    } as unknown as Config;

    const testTool = new TestApprovalTool(mockConfig);
    const toolRegistry = {
      getTool: () => testTool,
      getFunctionDeclarations: () => [],
      getFunctionDeclarationsFiltered: () => [],
      registerTool: () => {},
      discoverAllTools: async () => {},
      discoverMcpTools: async () => {},
      discoverToolsForServer: async () => {},
      removeMcpToolsByServer: () => {},
      getAllTools: () => [],
      getToolsByServer: () => [],
      tools: new Map(),
      config: mockConfig,
      mcpClientManager: undefined,
      getToolByName: () => testTool,
      getToolByDisplayName: () => testTool,
      getTools: () => [],
      discoverTools: async () => {},
      discovery: {},
    } as unknown as ToolRegistry;

    mockConfig.getToolRegistry = () => toolRegistry;

    const onAllToolCallsComplete = vi.fn();
    const onToolCallsUpdate = vi.fn();
    const pendingConfirmations: Array<
      (outcome: ToolConfirmationOutcome) => void
    > = [];

    const scheduler = new CoreToolScheduler({
      config: mockConfig,
      onAllToolCallsComplete,
      onToolCallsUpdate: (toolCalls) => {
        onToolCallsUpdate(toolCalls);
        // Capture confirmation handlers for awaiting_approval tools
        toolCalls.forEach((call) => {
          if (call.status === 'awaiting_approval') {
            const waitingCall = call as WaitingToolCall;
            if (waitingCall.confirmationDetails?.onConfirm) {
              const originalHandler = pendingConfirmations.find(
                (h) => h === waitingCall.confirmationDetails.onConfirm,
              );
              if (!originalHandler) {
                pendingConfirmations.push(
                  waitingCall.confirmationDetails.onConfirm,
                );
              }
            }
          }
        });
      },
      getPreferredEditor: () => 'vscode',
      onEditorClose: vi.fn(),
    });

    const abortController = new AbortController();

    // Schedule multiple tools that need confirmation
    const requests = [
      {
        callId: '1',
        name: 'testApprovalTool',
        args: { id: 'first' },
        isClientInitiated: false,
        prompt_id: 'prompt-1',
      },
      {
        callId: '2',
        name: 'testApprovalTool',
        args: { id: 'second' },
        isClientInitiated: false,
        prompt_id: 'prompt-2',
      },
      {
        callId: '3',
        name: 'testApprovalTool',
        args: { id: 'third' },
        isClientInitiated: false,
        prompt_id: 'prompt-3',
      },
    ];

    await scheduler.schedule(requests, abortController.signal);

    // Wait for all tools to be awaiting approval
    await vi.waitFor(() => {
      const calls = onToolCallsUpdate.mock.calls.at(-1)?.[0] as ToolCall[];
      expect(calls?.length).toBe(3);
      expect(calls?.every((call) => call.status === 'awaiting_approval')).toBe(
        true,
      );
    });

    expect(pendingConfirmations.length).toBe(3);

    // Approve the first tool with ProceedAlways
    const firstConfirmation = pendingConfirmations[0];
    firstConfirmation(ToolConfirmationOutcome.ProceedAlways);

    // Wait for all tools to be completed
    await vi.waitFor(() => {
      expect(onAllToolCallsComplete).toHaveBeenCalled();
      const completedCalls = onAllToolCallsComplete.mock.calls.at(
        -1,
      )?.[0] as ToolCall[];
      expect(completedCalls?.length).toBe(3);
      expect(completedCalls?.every((call) => call.status === 'success')).toBe(
        true,
      );
    });

    // Verify approval mode was changed
    expect(approvalMode).toBe(ApprovalMode.AUTO_EDIT);
  });
});<|MERGE_RESOLUTION|>--- conflicted
+++ resolved
@@ -129,13 +129,10 @@
         model: 'test-model',
         authType: 'oauth-personal',
       }),
-<<<<<<< HEAD
       getIdeClient: vi.fn().mockReturnValue({
         getCurrentIde: vi.fn(),
       }),
-=======
       getToolRegistry: () => mockToolRegistry,
->>>>>>> 15c62bad
     } as unknown as Config;
 
     const scheduler = new CoreToolScheduler({
