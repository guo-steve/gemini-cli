--- conflicted
+++ resolved
@@ -19,11 +19,8 @@
   SlashCommandEvent,
   MalformedJsonResponseEvent,
   IdeConnectionEvent,
-<<<<<<< HEAD
   ConvoFinishedEvent,
-=======
   KittySequenceOverflowEvent,
->>>>>>> e4473a90
 } from '../types.js';
 import { EventMetadataKey } from './event-metadata-key.js';
 import { Config } from '../../config/config.js';
@@ -48,11 +45,8 @@
 const slash_command_event_name = 'slash_command';
 const malformed_json_response_event_name = 'malformed_json_response';
 const ide_connection_event_name = 'ide_connection';
-<<<<<<< HEAD
-const convo_finished_event_name = 'convo_finished';
-=======
+const conversation_finished_event_name = 'conversation_finished';
 const kitty_sequence_overflow_event_name = 'kitty_sequence_overflow';
->>>>>>> e4473a90
 
 export interface LogResponse {
   nextRequestWaitMs?: number;
@@ -678,8 +672,7 @@
     this.flushIfNeeded();
   }
 
-<<<<<<< HEAD
-  logConversationFinishedEvent(event: ConvoFinishedEvent): void {
+  logConversationFinishedEvent(event: ConversationFinishedEvent): void {
     const data: EventValue[] = [
       {
         gemini_cli_key: EventMetadataKey.GEMINI_CLI_SESSION_ID,
@@ -695,8 +688,10 @@
       },
     ];
 
-    this.enqueueLogEvent(this.createLogEvent(convo_finished_event_name, data));
-=======
+    this.enqueueLogEvent(this.createLogEvent(conversation_finished_event_name, data));
+    this.flushIfNeeded();
+  }
+  
   logKittySequenceOverflowEvent(event: KittySequenceOverflowEvent): void {
     const data: EventValue[] = [
       {
@@ -712,7 +707,6 @@
     this.enqueueLogEvent(
       this.createLogEvent(kitty_sequence_overflow_event_name, data),
     );
->>>>>>> e4473a90
     this.flushIfNeeded();
   }
 
