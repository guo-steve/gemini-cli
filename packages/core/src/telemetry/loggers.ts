/**
 * @license
 * Copyright 2025 Google LLC
 * SPDX-License-Identifier: Apache-2.0
 */

import { logs, LogRecord, LogAttributes } from '@opentelemetry/api-logs';
import { SemanticAttributes } from '@opentelemetry/semantic-conventions';
import { Config } from '../config/config.js';
import {
  EVENT_API_ERROR,
  EVENT_API_REQUEST,
  EVENT_API_RESPONSE,
  EVENT_CLI_CONFIG,
  EVENT_TOOL_CALL,
  EVENT_USER_PROMPT,
  EVENT_FLASH_FALLBACK,
  EVENT_FLASH_DECIDED_TO_CONTINUE,
  EVENT_NEXT_SPEAKER_CHECL,
  SERVICE_NAME,
  EVENT_SLASH_COMMAND,
} from './constants.js';
import {
  ApiErrorEvent,
  ApiRequestEvent,
  ApiResponseEvent,
  StartSessionEvent,
  ToolCallEvent,
  UserPromptEvent,
  FlashFallbackEvent,
  FlashDecidedToContinueEvent,
  LoopDetectedEvent,
<<<<<<< HEAD
  NextSpeakerCheckEvent,
=======
  SlashCommandEvent,
>>>>>>> 008051e4
} from './types.js';
import {
  recordApiErrorMetrics,
  recordTokenUsageMetrics,
  recordApiResponseMetrics,
  recordToolCallMetrics,
} from './metrics.js';
import { isTelemetrySdkInitialized } from './sdk.js';
import { uiTelemetryService, UiEvent } from './uiTelemetry.js';
import { ClearcutLogger } from './clearcut-logger/clearcut-logger.js';
import { safeJsonStringify } from '../utils/safeJsonStringify.js';

const shouldLogUserPrompts = (config: Config): boolean =>
  config.getTelemetryLogPromptsEnabled();

function getCommonAttributes(config: Config): LogAttributes {
  return {
    'session.id': config.getSessionId(),
  };
}

export function logCliConfiguration(
  config: Config,
  event: StartSessionEvent,
): void {
  ClearcutLogger.getInstance(config)?.logStartSessionEvent(event);
  if (!isTelemetrySdkInitialized()) return;

  const attributes: LogAttributes = {
    ...getCommonAttributes(config),
    'event.name': EVENT_CLI_CONFIG,
    'event.timestamp': new Date().toISOString(),
    model: event.model,
    embedding_model: event.embedding_model,
    sandbox_enabled: event.sandbox_enabled,
    core_tools_enabled: event.core_tools_enabled,
    approval_mode: event.approval_mode,
    api_key_enabled: event.api_key_enabled,
    vertex_ai_enabled: event.vertex_ai_enabled,
    log_user_prompts_enabled: event.telemetry_log_user_prompts_enabled,
    file_filtering_respect_git_ignore: event.file_filtering_respect_git_ignore,
    debug_mode: event.debug_enabled,
    mcp_servers: event.mcp_servers,
  };

  const logger = logs.getLogger(SERVICE_NAME);
  const logRecord: LogRecord = {
    body: 'CLI configuration loaded.',
    attributes,
  };
  logger.emit(logRecord);
}

export function logUserPrompt(config: Config, event: UserPromptEvent): void {
  ClearcutLogger.getInstance(config)?.logNewPromptEvent(event);
  if (!isTelemetrySdkInitialized()) return;

  const attributes: LogAttributes = {
    ...getCommonAttributes(config),
    'event.name': EVENT_USER_PROMPT,
    'event.timestamp': new Date().toISOString(),
    prompt_length: event.prompt_length,
  };

  if (shouldLogUserPrompts(config)) {
    attributes.prompt = event.prompt;
  }

  const logger = logs.getLogger(SERVICE_NAME);
  const logRecord: LogRecord = {
    body: `User prompt. Length: ${event.prompt_length}.`,
    attributes,
  };
  logger.emit(logRecord);
}

export function logToolCall(config: Config, event: ToolCallEvent): void {
  const uiEvent = {
    ...event,
    'event.name': EVENT_TOOL_CALL,
    'event.timestamp': new Date().toISOString(),
  } as UiEvent;
  uiTelemetryService.addEvent(uiEvent);
  ClearcutLogger.getInstance(config)?.logToolCallEvent(event);
  if (!isTelemetrySdkInitialized()) return;

  const attributes: LogAttributes = {
    ...getCommonAttributes(config),
    ...event,
    'event.name': EVENT_TOOL_CALL,
    'event.timestamp': new Date().toISOString(),
    function_args: safeJsonStringify(event.function_args, 2),
  };
  if (event.error) {
    attributes['error.message'] = event.error;
    if (event.error_type) {
      attributes['error.type'] = event.error_type;
    }
  }

  const logger = logs.getLogger(SERVICE_NAME);
  const logRecord: LogRecord = {
    body: `Tool call: ${event.function_name}${event.decision ? `. Decision: ${event.decision}` : ''}. Success: ${event.success}. Duration: ${event.duration_ms}ms.`,
    attributes,
  };
  logger.emit(logRecord);
  recordToolCallMetrics(
    config,
    event.function_name,
    event.duration_ms,
    event.success,
    event.decision,
  );
}

export function logApiRequest(config: Config, event: ApiRequestEvent): void {
  ClearcutLogger.getInstance(config)?.logApiRequestEvent(event);
  if (!isTelemetrySdkInitialized()) return;

  const attributes: LogAttributes = {
    ...getCommonAttributes(config),
    ...event,
    'event.name': EVENT_API_REQUEST,
    'event.timestamp': new Date().toISOString(),
  };

  const logger = logs.getLogger(SERVICE_NAME);
  const logRecord: LogRecord = {
    body: `API request to ${event.model}.`,
    attributes,
  };
  logger.emit(logRecord);
}

export function logFlashFallback(
  config: Config,
  event: FlashFallbackEvent,
): void {
  ClearcutLogger.getInstance(config)?.logFlashFallbackEvent(event);
  if (!isTelemetrySdkInitialized()) return;

  const attributes: LogAttributes = {
    ...getCommonAttributes(config),
    ...event,
    'event.name': EVENT_FLASH_FALLBACK,
    'event.timestamp': new Date().toISOString(),
  };

  const logger = logs.getLogger(SERVICE_NAME);
  const logRecord: LogRecord = {
    body: `Switching to flash as Fallback.`,
    attributes,
  };
  logger.emit(logRecord);
}

export function logApiError(config: Config, event: ApiErrorEvent): void {
  const uiEvent = {
    ...event,
    'event.name': EVENT_API_ERROR,
    'event.timestamp': new Date().toISOString(),
  } as UiEvent;
  uiTelemetryService.addEvent(uiEvent);
  ClearcutLogger.getInstance(config)?.logApiErrorEvent(event);
  if (!isTelemetrySdkInitialized()) return;

  const attributes: LogAttributes = {
    ...getCommonAttributes(config),
    ...event,
    'event.name': EVENT_API_ERROR,
    'event.timestamp': new Date().toISOString(),
    ['error.message']: event.error,
    model_name: event.model,
    duration: event.duration_ms,
  };

  if (event.error_type) {
    attributes['error.type'] = event.error_type;
  }
  if (typeof event.status_code === 'number') {
    attributes[SemanticAttributes.HTTP_STATUS_CODE] = event.status_code;
  }

  const logger = logs.getLogger(SERVICE_NAME);
  const logRecord: LogRecord = {
    body: `API error for ${event.model}. Error: ${event.error}. Duration: ${event.duration_ms}ms.`,
    attributes,
  };
  logger.emit(logRecord);
  recordApiErrorMetrics(
    config,
    event.model,
    event.duration_ms,
    event.status_code,
    event.error_type,
  );
}

export function logApiResponse(config: Config, event: ApiResponseEvent): void {
  const uiEvent = {
    ...event,
    'event.name': EVENT_API_RESPONSE,
    'event.timestamp': new Date().toISOString(),
  } as UiEvent;
  uiTelemetryService.addEvent(uiEvent);
  ClearcutLogger.getInstance(config)?.logApiResponseEvent(event);
  if (!isTelemetrySdkInitialized()) return;
  const attributes: LogAttributes = {
    ...getCommonAttributes(config),
    ...event,
    'event.name': EVENT_API_RESPONSE,
    'event.timestamp': new Date().toISOString(),
  };
  if (event.response_text) {
    attributes.response_text = event.response_text;
  }
  if (event.error) {
    attributes['error.message'] = event.error;
  } else if (event.status_code) {
    if (typeof event.status_code === 'number') {
      attributes[SemanticAttributes.HTTP_STATUS_CODE] = event.status_code;
    }
  }

  const logger = logs.getLogger(SERVICE_NAME);
  const logRecord: LogRecord = {
    body: `API response from ${event.model}. Status: ${event.status_code || 'N/A'}. Duration: ${event.duration_ms}ms.`,
    attributes,
  };
  logger.emit(logRecord);
  recordApiResponseMetrics(
    config,
    event.model,
    event.duration_ms,
    event.status_code,
    event.error,
  );
  recordTokenUsageMetrics(
    config,
    event.model,
    event.input_token_count,
    'input',
  );
  recordTokenUsageMetrics(
    config,
    event.model,
    event.output_token_count,
    'output',
  );
  recordTokenUsageMetrics(
    config,
    event.model,
    event.cached_content_token_count,
    'cache',
  );
  recordTokenUsageMetrics(
    config,
    event.model,
    event.thoughts_token_count,
    'thought',
  );
  recordTokenUsageMetrics(config, event.model, event.tool_token_count, 'tool');
}

export function logLoopDetected(
  config: Config,
  event: LoopDetectedEvent,
): void {
  ClearcutLogger.getInstance(config)?.logLoopDetectedEvent(event);
  if (!isTelemetrySdkInitialized()) return;

  const attributes: LogAttributes = {
    ...getCommonAttributes(config),
    ...event,
  };

  const logger = logs.getLogger(SERVICE_NAME);
  const logRecord: LogRecord = {
    body: `Loop detected. Type: ${event.loop_type}.`,
    attributes,
  };
  logger.emit(logRecord);
}

export function logFlashDecidedToContinue(
  config: Config,
  event: FlashDecidedToContinueEvent,
): void {
  ClearcutLogger.getInstance(config)?.logFlashDecidedToContinueEvent(event);
  if (!isTelemetrySdkInitialized()) return;

  const attributes: LogAttributes = {
    ...getCommonAttributes(config),
    ...event,
    'event.name': EVENT_FLASH_DECIDED_TO_CONTINUE,
  };

  const logger = logs.getLogger(SERVICE_NAME);
  const logRecord: LogRecord = {
    body: `Flash decided to continue.`,
    attributes,
  };
  logger.emit(logRecord);
}

<<<<<<< HEAD
export function logNextSpeakerCheck(
  config: Config,
  event: NextSpeakerCheckEvent,
): void {
  ClearcutLogger.getInstance(config)?.logNextSpeakerCheckEvent(event);
=======
export function logSlashCommand(
  config: Config,
  event: SlashCommandEvent,
): void {
  ClearcutLogger.getInstance(config)?.logSlashCommandEvent(event);
>>>>>>> 008051e4
  if (!isTelemetrySdkInitialized()) return;

  const attributes: LogAttributes = {
    ...getCommonAttributes(config),
    ...event,
<<<<<<< HEAD
    'event.name': EVENT_NEXT_SPEAKER_CHECL,
=======
    'event.name': EVENT_SLASH_COMMAND,
>>>>>>> 008051e4
  };

  const logger = logs.getLogger(SERVICE_NAME);
  const logRecord: LogRecord = {
<<<<<<< HEAD
    body: `Performed next speaker check.`,
=======
    body: `Slash command: ${event.command}.`,
>>>>>>> 008051e4
    attributes,
  };
  logger.emit(logRecord);
}<|MERGE_RESOLUTION|>--- conflicted
+++ resolved
@@ -30,11 +30,8 @@
   FlashFallbackEvent,
   FlashDecidedToContinueEvent,
   LoopDetectedEvent,
-<<<<<<< HEAD
   NextSpeakerCheckEvent,
-=======
   SlashCommandEvent,
->>>>>>> 008051e4
 } from './types.js';
 import {
   recordApiErrorMetrics,
@@ -340,38 +337,43 @@
   logger.emit(logRecord);
 }
 
-<<<<<<< HEAD
 export function logNextSpeakerCheck(
   config: Config,
   event: NextSpeakerCheckEvent,
 ): void {
   ClearcutLogger.getInstance(config)?.logNextSpeakerCheckEvent(event);
-=======
+  if (!isTelemetrySdkInitialized()) return;
+
+  const attributes: LogAttributes = {
+    ...getCommonAttributes(config),
+    ...event,
+    'event.name': EVENT_NEXT_SPEAKER_CHECL,
+  };
+
+  const logger = logs.getLogger(SERVICE_NAME);
+  const logRecord: LogRecord = {
+    body: `Performed next speaker check.`,
+    attributes,
+  };
+  logger.emit(logRecord);
+}
+
 export function logSlashCommand(
   config: Config,
   event: SlashCommandEvent,
 ): void {
   ClearcutLogger.getInstance(config)?.logSlashCommandEvent(event);
->>>>>>> 008051e4
-  if (!isTelemetrySdkInitialized()) return;
-
-  const attributes: LogAttributes = {
-    ...getCommonAttributes(config),
-    ...event,
-<<<<<<< HEAD
-    'event.name': EVENT_NEXT_SPEAKER_CHECL,
-=======
+  if (!isTelemetrySdkInitialized()) return;
+
+  const attributes: LogAttributes = {
+    ...getCommonAttributes(config),
+    ...event,
     'event.name': EVENT_SLASH_COMMAND,
->>>>>>> 008051e4
-  };
-
-  const logger = logs.getLogger(SERVICE_NAME);
-  const logRecord: LogRecord = {
-<<<<<<< HEAD
-    body: `Performed next speaker check.`,
-=======
+  };
+
+  const logger = logs.getLogger(SERVICE_NAME);
+  const logRecord: LogRecord = {
     body: `Slash command: ${event.command}.`,
->>>>>>> 008051e4
     attributes,
   };
   logger.emit(logRecord);
